/*
 ===============================================================================

 FILE:  lascopcindex.cpp

 CONTENTS:

 This tool creates a COPC *.laz file version 1.4 format 6, 7 or 8 for a given set of *.las or *.laz
 files. A COPC file is a LAZ 1.4 file that stores point data organized in a clustered octree. It
 contains a VLR that describe the octree organization of data that are stored in LAZ 1.4 chunks
 (https://copc.io/). The input files are merged and the points are sorted.

 When COPC index is present it will be used to speed up access to the relevant areas of the LAZ file
 whenever a spatial queries or depth queries of the type

 -inside_tile ll_x ll_y size
 -inside_circle center_x center_y radius
 -inside_rectangle min_x min_y max_x max_y  (or simply -inside)
 -max_depth d
 -resolution r

 appears in the command line of any LAStools invocation. This acceleration is
 also available to users of the LASlib API. The LASreader class has four new
 functions called

 BOOL inside_tile(const F32 ll_x, const F32 ll_y, const F32 size);
 BOOL inside_circle(const F64 center_x, const F64 center_y, const F64 radius);
 BOOL inside_rectangle(const F64 min_x, const F64 min_y, const F64 max_x, const F64 max_y);
 BOOL inside_copc_depth(const U8 mode, const I32 depth, const F32 resolution);

 if any of these functions is called the LASreader will only return the points
 that fall inside the specified region or depth and use - when available - the spatial
 indexing information in the COPC EVLR.

 PROGRAMMERS:

 Jean-Romain Roussel

 COPYRIGHT:

 (c) 2023, rapidlasso GmbH - fast tools to catch reality

 This is free software; you can redistribute and/or modify it under the
 terms of the GNU Lesser General Licence as published by the Free Software
 Foundation. See the LICENSE.txt file for more information.

 This software is distributed WITHOUT ANY WARRANTY and without even the
 implied warranty of MERCHANTABILITY or FITNESS FOR A PARTICULAR PURPOSE.

 CHANGE HISTORY:

 24 May 2023 -- created after planting vegetable in the garden

 ===============================================================================
 */

#include <cstdint>
#include <errno.h>
#include <stdlib.h>
#include <time.h>
#include <cmath>
#include <memory>
#include <stdexcept>
#include <unordered_map>

#include "lasreadpoint.hpp"
#include "lasreader.hpp"
#include "laswriter.hpp"
#include "lascopc.hpp"
#include "lasprogress.hpp"
#include "geoprojectionconverter.hpp"
#include "lastool.hpp"

#ifdef _MSC_VER
#define strcasecmp _stricmp
#endif

// Default: Linux 1024, Windows 512 may be increased to 2048 with MSVC, MacOS ??? (minus 3 for stdin, stderr, stdout)
#ifdef _WIN32
I32 MAX_FOPEN = 500;
#else
I32 MAX_FOPEN = 1000;
#endif

class LasTool_lascopcindex : public LasTool
{
private:
public:
  void usage() override
  {
    fprintf(stderr, "usage:\n");
    fprintf(stderr, "lascopcindex in.las\n");
    fprintf(stderr, "lascopcindex -i *.laz\n");
    fprintf(stderr, "lascopcindex -i *.laz -first_only\n");
    fprintf(stderr, "lascopcindex -merged -i *.las -drop_return 4 5\n");
    fprintf(stderr, "lascopcindex -merged -lof file_list.txt -o out.copc.laz\n");
    fprintf(stderr, "lascopcindex -merged -i *.las -o out.copc.laz -progress\n");
    fprintf(stderr, "lascopcindex -merged -i *.las -o out.copc.laz -max_depth 5\n");
    fprintf(stderr, "lascopcindex -merged -i *.las -o out.copc.laz -root_light\n");
    fprintf(stderr, "lascopcindex tls.laz -tls\n");
    fprintf(stderr, "lascopcindex -merged -i *.las -o out.copc.laz -ondisk -verbose\n");
    fprintf(stderr, "lascopcindex -h\n");
  };
};

static U64 taketime()
{
  return (U64)time(NULL); // using time instead of clock to get wall clock
}

static inline F64 get_gps_time(const U8* buf) { return *((const F64*)&buf[22]); };
static inline U8 get_scanner_channel(const U8* buf) { return (buf[15] >> 4) & 0x03; };
static inline U8 get_return_number(const U8* buf) { return buf[14] & 0x0F; };
static int compare_buffers(const void* a, const void* b)
{
  if (get_gps_time((const U8*)a) < get_gps_time((const U8*)b)) return -1;
  if (get_gps_time((const U8*)a) > get_gps_time((const U8*)b)) return 1;
  if (get_scanner_channel((const U8*)a) < get_scanner_channel((const U8*)b)) return -1;
  if (get_scanner_channel((const U8*)a) > get_scanner_channel((const U8*)b)) return 1;
  if (get_return_number((const U8*)a) < get_return_number((const U8*)b)) return -1;
  return 1;
}

struct LASfinalizer
{
  F64 xmin;
  F64 ymin;
  F64 zmin;
  F64 xmax;
  F64 ymax;
  F64 zmax;
  F64 xres;
  F64 yres;
  F64 zres;
  I32 ncols;
  I32 nrows;
  I32 nlays;
  I64 npoints;
  bool finalized;
  U32* grid;

  LASfinalizer(const LASheader* header, const I32 division)
  {
    xmin = header->min_x;
    xmax = header->max_x;
    ymin = header->min_y;
    ymax = header->max_y;
    zmin = header->min_z;
    zmax = header->max_z;

    F64 size = MAX3(xmax - xmin, ymax - ymin, zmax - zmin);
    F64 grid_spacing = size / division;

    ncols = I32_CEIL((xmax - xmin) / grid_spacing);
    nrows = I32_CEIL((ymax - ymin) / grid_spacing);
    nlays = I32_CEIL((zmax - zmin) / grid_spacing);

    xres = (xmax - xmin) / ncols;
    yres = (ymax - ymin) / nrows;
    zres = (zmax - zmin) / nlays;

    npoints = 0;
    finalized = false;
    I64 total_elements = (I64)ncols * (I64)nrows * (I64)nlays;
    grid = new U32[total_elements]();
    memset((void*)grid, 0, total_elements * sizeof(U32));
  };

  ~LASfinalizer() { delete[] grid; };

  bool add(const LASpoint* point)
  {
    I32 cell = cell_from_xyz(point->get_x(), point->get_y(), point->get_z());
    grid[cell]++;
    npoints++;
    return true;
  };

  bool remove(const LASpoint* point)
  {
    finalized = false;
    I32 cell = cell_from_xyz(point->get_x(), point->get_y(), point->get_z());
    if (grid[cell] == 0) laserror("internal error in the finalizer. Please report");
    grid[cell]--;
    npoints--;
    finalized = grid[cell] == 0;
    return true;
  };

  I32 cell_from_xyz(const F64 x, const F64 y, const F64 z)
  {
    I32 col = I32_FLOOR((x - xmin) / xres);
    I32 row = I32_FLOOR((ymax - y) / yres);
    I32 lay = I32_FLOOR((z - zmin) / zres);

    // Can happen with an invalid header.
    if (x <= xmin) col = 0;
    if (y >= ymax) row = 0;
    if (z <= zmin) lay = 0;
    if (x >= xmax) col = ncols - 1;
    if (y <= ymin) row = nrows - 1;
    if (z >= zmax) lay = nlays - 1;

    return lay * nrows * ncols + row * ncols + col;
  };

  bool is_finalized(const F64 xmin, const F64 ymin, const F64 zmin, const F64 xmax, const F64 ymax, const F64 zmax)
  {
    U32 count = 0;

    I32 startx = I32_FLOOR((xmin - this->xmin) / xres);
    I32 starty = I32_FLOOR((this->ymax - ymax) / yres);
    I32 startz = I32_FLOOR((zmin - this->zmin) / zres);
    I32 endx = I32_CEIL((xmax - this->xmin) / xres);
    I32 endy = I32_CEIL((this->ymax - ymin) / yres);
    I32 endz = I32_CEIL((zmax - this->zmin) / zres);

    startx = MAX2(startx, 0);
    starty = MAX2(starty, 0);
    startz = MAX2(startz, 0);
    endx = MIN2(endx, ncols - 1);
    endy = MIN2(endy, nrows - 1);
    endz = MIN2(endz, nlays - 1);

    I32 cell;
    for (I32 col = startx; col <= endx; col++)
    {
      for (I32 row = starty; row <= endy; row++)
      {
        for (I32 lay = startz; lay <= endz; lay++)
        {
          cell = lay * nrows * ncols + row * ncols + col;
          count += grid[cell];
        }
      }
    }

    return count == 0;
  };
};

struct VoxelRecord
{
  U16 bufid; // The ID of the buffer in which the point was inserted (used for optimization).
  I32 posid; // The position of the point in the array
  VoxelRecord() { bufid = 0; posid = 0; };
  VoxelRecord(U16 buf, I32 pos) { bufid = buf; posid = pos; };
};

struct Octant
{
  Octant() {
    point_buffer = nullptr;
    point_count = 0;
    point_size = 0;
    point_capacity = 0;
  };
  virtual ~Octant() {};

  void sort()
  {
    load();
    if (point_buffer) {
      qsort((void*)point_buffer, point_count, point_size, compare_buffers);
    }
  };
  I32 npoints() const { return point_count; };

  virtual void load() { return; };
  virtual void open(const char *) { return; };
  virtual void close(bool force) { return; };
  virtual void reactivate(const char *) { return; }
  virtual void desactivate() { return; }
  virtual void clean() = 0;
  virtual void swap(LASpoint* laspoint, const I32 pos) = 0;
  virtual void insert(const U8* buffer, const I32 cell, const U16 chunk) = 0;
  virtual void insert(const LASpoint* point, const I32 cell, const U16 chunk) = 0;

  U8* point_buffer;
  I32 point_count;
  I32 point_size;
  I64 point_capacity;
  std::unordered_map<I32, VoxelRecord> occupancy;
};

struct OctantInMemory : public Octant
{
  OctantInMemory(const U32 size)
  {
    point_size = size;
    point_count = 0;
    point_capacity = 25000;

    point_buffer = (U8*)malloc_las((size_t)point_capacity * (size_t)point_size);
    occupancy.reserve(point_capacity);
  };

  // No copy constructor. We don't want any copy of dynamically allocated U8* point_buffer.
  // Desallocation is performed manually with clean() at appropriate places.

  void insert(const U8* buffer, const I32 cell, const U16 chunk)
  {
    if (point_count == point_capacity)
    {
      point_capacity *= 2;
      point_buffer = (U8*)realloc_las(point_buffer, (size_t)point_capacity * (size_t)point_size);
    }

    memcpy(point_buffer + (size_t)point_count * (size_t)point_size, buffer, point_size);

    // cell = -1 means that recording the location of the point is useless (save memory)
    if (cell >= 0) occupancy.insert({ cell, VoxelRecord(chunk, point_count) });

    point_count++;
  };

  void insert(const LASpoint* laspoint, const I32 cell, const U16 chunk)
  {
    if (point_count == point_capacity)
    {
      point_capacity *= 2;
      point_buffer = (U8*)realloc_las(point_buffer, (size_t)point_capacity * (size_t)point_size);
    }

    laspoint->copy_to(point_buffer + (size_t)point_count * (size_t)point_size);

    // cell = -1 means that recording the location of the point is useless (save memory)
    if (cell >= 0) occupancy.insert({ cell, VoxelRecord(chunk, point_count) });

    point_count++;
  };

  void swap(LASpoint* laspoint, const I32 pos)
  {
    U8* tmp = (U8*)malloc_las(point_size);
    if (tmp != nullptr)
    {
      laspoint->copy_to(tmp);
      laspoint->copy_from(point_buffer + (size_t)pos * (size_t)point_size);
      memcpy(point_buffer + (size_t)pos * (size_t)point_size, tmp, point_size);
      free(tmp);
    }
  };

  void clean()
  {
    if (point_buffer) free(point_buffer);
  };
};

struct OctantOnDisk : public Octant
{
  FILE* fp;
  char* filename_points;
  char* filename_octant;
  static I32 num_connexions;
  bool active;

  OctantOnDisk(const EPTkey& key, const char* dir, const U32 size)
  {
    active = true;

    point_size = size;
    point_count = 0;
    point_capacity = 0;
    point_buffer = 0;

    fp = 0;
    char suffix[32];

    size_t buffer_size = (strlen(dir) + 32) * sizeof(char);
    filename_points = (char*)malloc_las(buffer_size);
    if (filename_points != 0) {
      strcpy_las(filename_points, buffer_size, dir);
      snprintf(suffix, sizeof(suffix), "points-%d-%d-%d-%d.bin", key.x, key.y, key.z, key.d);
      strcat_las(filename_points, buffer_size, suffix);
    }
    filename_octant = (char*)malloc_las(buffer_size);
    if (filename_octant != nullptr) {
      strcpy_las(filename_octant, buffer_size, dir);
      snprintf(suffix, sizeof(suffix), "octant-%d-%d-%d-%d.bin", key.x, key.y, key.z, key.d);
      strcat_las(filename_octant, buffer_size, suffix);
    }

    open("w+b");
    close();

    occupancy.reserve(25000);
  };
  virtual ~OctantOnDisk() = default;

  // No copy constructor. We don't want any copy of dynamically allocated U8* point_buffer.
  // Desallocation is performed manually with clean() at appropriate places

  void insert(const U8* buffer, const I32 cell, const U16 chunk)
  {
    reactivate("r+b");

    if (fwrite(buffer, point_size, 1, fp) != 1) {
      if (ferror(fp)) {
        laserror("Error during writing file: %s", strerror(errno));
      } else {
        laserror("Incomplete writing process");
      }
    }
    // cell = -1 means that recording the location of the point is useless (save memory)
    if (cell >= 0)
      occupancy.insert({ cell, VoxelRecord(chunk, point_count) });

    point_count++;

    close();
  };

  void insert(const LASpoint* laspoint, const I32 cell, const U16 chunk)
  {
    reactivate("r+b");

    U8* buffer = (U8*)malloc_las(point_size);
    if (buffer != nullptr)
    {
      laspoint->copy_to(buffer);
      if (fwrite(buffer, point_size, 1, fp) != 1) {
        if (ferror(fp)) {
          laserror("Error during writing file: %s", strerror(errno));
        } else {
          laserror("Incomplete writing process");
        }
      }
      free(buffer);
    }

    // cell = -1 means that recording the location of the point is useless (save memory)
    if (cell >= 0)
      occupancy.insert({ cell, VoxelRecord(chunk, point_count) });

    point_count++;

    close();
  };

  void swap(LASpoint* laspoint, const I32 pos)
  {
    reactivate("r+b");

<<<<<<< HEAD
    U8* buffer1 = (U8*)malloc_las(point_size);
    U8* buffer2 = (U8*)malloc_las(point_size);
    if (buffer1 != nullptr && buffer2 != nullptr) 
=======
    U8* buffer1 = (U8*)malloc(point_size);
    U8* buffer2 = (U8*)malloc(point_size);
    if (buffer1 != nullptr && buffer2 != nullptr)
>>>>>>> 83d68e5a
    {
      fseek_las(fp, (I64)pos * (I64)point_size, SEEK_SET);
      if (fread(buffer1, point_size, 1, fp) != 1) {
        laserror("Error reading file: %s", strerror(errno));
      }
      laspoint->copy_to(buffer2);
      laspoint->copy_from(buffer1);
      fseek_las(fp, (I64)pos * (I64)point_size, SEEK_SET);
      if (fwrite(buffer2, point_size, 1, fp) != 1) {
        if (ferror(fp)) {
          laserror("Error during writing file: %s", strerror(errno));
        } else {
          laserror("Incomplete writing process");
        }
      }
      fseek_las(fp, 0, SEEK_END);
      free(buffer1);
      free(buffer2);
    }

    close();
  };

  void reactivate(const char* mode)
  {
    if (!active)
    {
      // read occupancy map from disk
      FILE* f = LASfopen(filename_octant, "rb");
      if (f == 0)
      {
        laserror("cannot open file '%s': %s", filename_octant, strerror(errno));
      } else {       
        while (true) {
          I32 cell;
          U16 buffid;
          I32 posid;
        
          if (fread(&cell, sizeof(I32), 1, f) != 1) break;
          if (fread(&buffid, sizeof(U16), 1, f) != 1) break;
          if (fread(&posid, sizeof(I32), 1, f) != 1) break;
        
          occupancy[cell] = VoxelRecord(buffid, posid);
        }
        
        if (ferror(f)) laserror("Error reading occupancy map from disk '%s': %s", filename_octant, strerror(errno));     
        fclose(f);
      }
      remove(filename_octant);
    }

    open(mode);
    active = true;
  };

  void desactivate()
  {
    if (active)
    {
      // write occupancy map on disk
      FILE* f = LASfopen(filename_octant, "wb");
      if (f == 0)
      {
        laserror("cannot open file '%s': %s", filename_octant, strerror(errno));
      } else {
        for (const auto& e : occupancy)
        {
          if (fwrite(&e.first, sizeof(I32), 1, f) != 1) break;
          if (fwrite(&e.second.bufid, sizeof(U16), 1, f) != 1) break;
          if (fwrite(&e.second.posid, sizeof(I32), 1, f) != 1) break;
        }
        if (ferror(f)) laserror("Error during writing file '%s': %s", filename_octant, strerror(errno));
        fclose(f);
      }

      // clear occupancy grid
      occupancy.clear();
      occupancy = std::unordered_map<I32, VoxelRecord>();

      // close the file that stores the points
      close(true);

      active = false;
    }
  }

  void load()
  {
    if (point_buffer) laserror("internal error load() has been called twice. Please report.");

    reactivate("r+b");

    size_t size = (size_t)point_count * (size_t)point_size;
    point_buffer = (U8*)malloc_las(size);

    if (point_buffer != nullptr)
    {
      fseek_las(fp, 0, SEEK_SET);
      if (fread(point_buffer, point_size, point_count, fp) != point_count) {
        laserror("Error reading file: %s", strerror(errno));
      }
    } else {
      laserror("Memory allocation failed: requested %zu bytes for %d points: %s", size, point_count, strerror(errno));
    }

    close();
  };

  void clean()
  {
    close(true);

    if (filename_points)
    {
      remove(filename_points);
      free(filename_points);
    }

    if (filename_octant)
    {
      free(filename_octant);
    }

    if (point_buffer)
    {
      free(point_buffer);
    }
  };

  void open(const char* mode)
  {
    if (fp == 0)
    {
      fp = LASfopen(filename_points, mode);
      if (fp == 0)
      {
        laserror("cannot open file '%s': %s", filename_points, strerror(errno));
      }
      fseek_las(fp, 0, SEEK_END);
      num_connexions++;
    }
  }

  void close(bool force = false)
  {
    if (fp)
    {
      if (force || num_connexions >= MAX_FOPEN)
      {
        fclose(fp);
        fp = 0;
        num_connexions--;
      }
    }
  }
};

I32 OctantOnDisk::num_connexions = 0;

typedef std::unordered_map<EPTkey, std::unique_ptr<Octant>, EPTKeyHasher> Registry;

int main(int argc, char* argv[])
{
  LasTool_lascopcindex lastool;
  lastool.init(argc, argv, "lascopcindex");
  /*#ifdef COMPILE_WITH_GUI
    bool gui = false;
  #endif*/

  // Program options
  BOOL progress = FALSE;
  BOOL shuffle = TRUE;
  BOOL swap = TRUE;
  BOOL sort = TRUE;
  BOOL ondisk = FALSE;
  BOOL unordered = FALSE;
  BOOL units = FALSE;
  U32  root_grid_size = 256;

  // Internal variables
  I32 i = 0;
  U32 seed = 0;
  I64 num_points = 0;
  I32 max_depth = -1;
  U32 max_points_per_octant = 100000; // not absolute, only used to estimate the depth.
  I32 min_points_per_octant = 100;    // not absolute, use to (maybe) remove too small chunks
  F32 occupancy_resolution = 50;
  F32 proba_swap_event = 0.95F;
  U32 num_points_buffer = 1000000; // Approx 40 MB
  CHAR* tmpdir = 0;
  I32 max_files_opened = (I32)(0.5 * MAX_FOPEN);
  const I32 limit_depth = 10;
  const std::array<EPTkey, 8> unordered_keys = EPTkey::root().get_children();

  LASreadOpener lasreadopener;
  lasreadopener.set_populate_header(true);

  LASwriteOpener laswriteopener;
  laswriteopener.set_format(LAS_TOOLS_FORMAT_LAZ);
  laswriteopener.set_chunk_size(0);

  GeoProjectionConverter geoprojectionconverter;

  if (argc == 1)
  {
    /*#ifdef COMPILE_WITH_GUI
        return lascopcindex_gui(argc, argv, 0);
    #else*/
    wait_on_exit();
    fprintf(stderr, "%s is better run in the command line\n", argv[0]);
    char file_name[256];
    fprintf(stderr, "enter input file: ");
    fgets(file_name, 256, stdin);
    file_name[strlen(file_name) - 1] = '\0';
    lasreadopener.set_file_name(file_name);
    fprintf(stderr, "enter output file: ");
    fgets(file_name, 256, stdin);
    file_name[strlen(file_name) - 1] = '\0';
    laswriteopener.set_file_name(file_name);
    // #endif
  }
  else
  {
    for (i = 1; i < argc; i++)
    {
      if ((unsigned char)argv[i][0] == 0x96) argv[i][0] = '-';
    }
    geoprojectionconverter.parse(1, argv);
    lasreadopener.parse(argc, argv);
    laswriteopener.parse(argc, argv);
  }

  auto arg_local = [&](int& i) -> bool {
    if (strcmp(argv[i], "-progress") == 0)
    {
      progress = TRUE;
    }
    else if (strcmp(argv[i], "-noswap") == 0)
    {
      swap = FALSE;
    }
    else if (strcmp(argv[i], "-noshuffle") == 0)
    {
      shuffle = FALSE;
    }
    else if (strcmp(argv[i], "-nosort") == 0)
    {
      sort = FALSE;
    }
    else if (strcmp(argv[i], "-root_light") == 0)
    {
      root_grid_size = 128;
    }
    else if (strcmp(argv[i], "-root_medium") == 0)
    {
      root_grid_size = 256;
      max_points_per_octant *= 2;
    }
    else if (strcmp(argv[i], "-root_dense") == 0)
    {
      root_grid_size = 512;
      max_points_per_octant *= 4;
    }
    else if (strcmp(argv[i], "-tls") == 0)
    {
      root_grid_size = 128;
      max_points_per_octant = 1000000;
      unordered = TRUE;

#ifdef _MSC_VER
      _setmaxstdio(2000);
      MAX_FOPEN = _getmaxstdio();
      max_files_opened = (I32)(0.5 * MAX_FOPEN);
#endif
    }
    else if (strcmp(argv[i], "-unordered") == 0)
    {
      unordered = TRUE;
    }
    else if (strcmp(argv[i], "-ondisk") == 0)
    {
      ondisk = TRUE;

#ifdef _MSC_VER
      if (_setmaxstdio(MAX_FOPEN) == -1)
      {
        LASMessage(LAS_WARNING, "the operating system cannot open %d files and is limited to %d", MAX_FOPEN, _getmaxstdio());
        byebye();
      }
      MAX_FOPEN = _getmaxstdio();
      max_files_opened = (I32)(0.5 * MAX_FOPEN);
#endif
    }
    else if (strcmp(argv[i], "-m") == 0)
    {
      units = TRUE;
      occupancy_resolution = 50;
    }
    else if (strcmp(argv[i], "-ft") == 0)
    {
      units = TRUE;
      occupancy_resolution = 160;
    }
    else if (strcmp(argv[i], "-depth") == 0)
    {
      if ((i + 1) >= argc)
      {
        laserror("'%s' needs 1 argument: depth", argv[i]);
      }
      if (sscanf_las(argv[i + 1], "%d", &max_depth) != 1)
      {
        laserror("cannot understand argument '%s' for '%s'", argv[i + 1], argv[i]);
      }
      if (max_depth > limit_depth || max_depth < 0)
        max_depth = -1;
      i += 1;
    }
    else if (strcmp(argv[i], "-max_files") == 0) // For debugging
    {
      if ((i + 1) >= argc)
      {
        laserror("'%s' needs 1 argument: num", argv[i]);
      }
      if (sscanf_las(argv[i + 1], "%d", &MAX_FOPEN) != 1)
      {
        laserror("cannot understand argument '%s' for '%s'", argv[i + 1], argv[i]);
      }
      max_files_opened = (I32)(0.5 * MAX_FOPEN);
      i += 1;
    }
    else if (strcmp(argv[i], "-seed") == 0)
    {
      if ((i + 1) >= argc)
      {
        laserror("'%s' needs 1 argument: seed", argv[i]);
      }
      if (sscanf_las(argv[i + 1], "%u", &seed) != 1)
      {
        laserror("cannot understand argument '%s' for '%s'", argv[i + 1], argv[i]);
      }
      i += 1;
    }
    else if (strcmp(argv[i], "-tmpdir") == 0)
    {
      if ((i + 1) >= argc)
      {
        laserror("'%s' needs at least 1 argument: directory", argv[i]);
        return FALSE;
      }
      i += 1;
      tmpdir = LASCopyString(argv[i]);
    }
    else if ((argv[i][0] != '-') && (lasreadopener.get_file_name_number() == 0))
    {
      lasreadopener.add_file_name(argv[i]);
      argv[i][0] = '\0';
    }
    else
    {
      return false;
    }
    return true;
  };

  lastool.parse(arg_local);

  // if (verbose) progress = FALSE; -- why?

  /*#ifdef COMPILE_WITH_GUI
    if (lastool.gui)
    {
      return lasopcindex_gui(argc, argv, &lasreadopener, &laswriteopener);
    }
  #endif*/

  // check input

  if (!lasreadopener.active())
  {
    laserror("no input specified");
  }

  if (lasreadopener.get_file_name_number() > 1 && unordered)
  {
    LASMessage(LAS_INFO, "Memory optimization for spatially unordered files is supported only for a single file.");
  }

  if (lasreadopener.is_stored())
  {
    LASMessage(LAS_INFO, "LASreaderStored is not supported for lascopcindex.");
  }

  if (lasreadopener.is_piped())
  {
    LASMessage(LAS_INFO, "LASreaderPipon is not supported for lascopcindex.");
  }

  while (lasreadopener.active())
  {
    num_points = 0;
    LASreader* lasreader = lasreadopener.open();

    if (lasreader == 0)
    {
      laserror("could not open lasreader");
    }

    if (!lasreader->point.have_gps_time)
    {
      LASMessage(LAS_WARNING, "building a COPC file without gpstime.");
    }

    // create output file name if needed

    if (laswriteopener.get_file_name() == 0)
    {
      if (lasreadopener.get_file_name() == 0)
      {
        laserror("no output file specified");
      }
      laswriteopener.set_appendix(".copc");
      laswriteopener.make_file_name(lasreadopener.get_file_name(), -2);
    }

    if (!laswriteopener.active())
    {
      laserror("no output specified");
    }

    // check and fix correctness of file extension

    if (laswriteopener.get_file_name())
    {
      CHAR* file_name = LASCopyString(laswriteopener.get_file_name());
      if (HasFileExt(std::string(file_name),"las"))
      {
        LASMessage(LAS_WARNING, "Output file has wrong extension. COPC files must be LAZ files. Output was renamed automatically.");
        int len = (I32)strlen(file_name);
        if (file_name[len - 1] == 'S') file_name[len - 1] = 'Z'; else file_name[len - 1] = 'z';
        laswriteopener.set_file_name(file_name);
      }
      free(file_name);
    }

    // replace the extension with ".copc.laz" (not mandatory by the standard but nicer).
    if (laswriteopener.get_file_name())
    {
      if (!strstr(laswriteopener.get_file_name(), ".copc.laz"))
      {
        const char* file_name_base = laswriteopener.get_file_name_base();
        char* file_name;
        const char* extension = ".copc.laz";
        size_t buffer_size = (strlen(file_name_base) + 10) * sizeof(char);
        file_name = (char*)malloc_las(buffer_size);
        if (file_name != 0) {
          strcpy_las(file_name, buffer_size, file_name_base);
          strcat_las(file_name, buffer_size, extension);
          laswriteopener.set_file_name(file_name);
          LASMessage(LAS_WARNING, "output was renamed '%s'", laswriteopener.get_file_name_only());
          free(file_name);
        }
      }
    }

    // make sure we do not corrupt the input file
    if (lasreadopener.get_file_name() && laswriteopener.get_file_name() && (strcmp(lasreadopener.get_file_name(), laswriteopener.get_file_name()) == 0))
    {
      laserror("input and output file name are identical: '%s'", lasreadopener.get_file_name());
    }

    LASheader* lasheader = &lasreader->header;

    // check if we have long/lat coordinates. Abort if long/lat detected
    if (!units)
    {
      F64 delta_x = lasheader->max_x - lasheader->min_x;
      F64 delta_y = lasheader->max_y - lasheader->min_y;
      F64 delta_z = lasheader->max_z - lasheader->min_z;

      BOOL weird_z = 1000 * delta_x < delta_z || 1000 * delta_y < delta_z; // we have z and xy in different units
      BOOL accurate_coordinates = lasheader->x_scale_factor < 0.0001 || lasheader->y_scale_factor < 0.0001;
      BOOL longlat_extent = lasheader->max_x <= 90 && lasheader->min_x >= -90 && lasheader->max_y <= 180 && lasheader->min_y >= -180; // could be TLS centered on (0,0)

      if (weird_z && longlat_extent && accurate_coordinates)
      {
        laserror("long/lat coordinates detected. COPC indexing supports only projected coordinates. If this is a false positive please use -m or -ft to provide the coordinates units.");
        delete lasreader;
      }
    }

    if (unordered || ondisk) num_points_buffer *= 2; // reduce swap events

    if (unordered) LASMessage(LAS_VERBOSE, "Memory optimization for spatially unordered file: enabled");
    if (ondisk)    LASMessage(LAS_VERBOSE, "Processing points on disk: enabled");

    srand(seed);

    try
    {
      // =============================================================================================
      // PASS 1: Finalize the point cloud
      // =============================================================================================

      if (progress) LASMessage(LAS_VERBOSE, "Pass 1/2: finalizing the point cloud");

      U64 t0 = taketime();

      I32 tmp_max_depth = max_depth;
      if (tmp_max_depth < 0)
      {
        tmp_max_depth = EPToctree::compute_max_depth(*lasheader, max_points_per_octant);
        tmp_max_depth = (tmp_max_depth > limit_depth) ? limit_depth : tmp_max_depth;
      }

      LASprogress progressbar(lasreader);
      progressbar.set_display(progress);

      LASfinalizer lasfinalizer(lasheader, 2 << tmp_max_depth);
      LASinventory* lasinventory = new LASinventory;
      LASoccupancyGrid* lasoccupancygrid = new LASoccupancyGrid(occupancy_resolution);

      LASMessage(LAS_VERBOSE, "Finalizer subdivided the coverage in %dx%dx%d = %d regions", lasfinalizer.ncols, lasfinalizer.nrows, lasfinalizer.nlays, lasfinalizer.ncols * lasfinalizer.nrows * lasfinalizer.nlays);
      LASMessage(LAS_VERBOSE, "Finalizer resolutions = %.1lf %.1lf %.1lf", lasfinalizer.xres, lasfinalizer.yres, lasfinalizer.zres);

      F64 gpstime_minimum = F64_MAX;
      F64 gpstime_maximum = F64_MIN;
      while (lasreader->read_point())
      {
        if (gpstime_minimum > lasreader->point.get_gps_time()) gpstime_minimum = lasreader->point.get_gps_time();
        if (gpstime_maximum < lasreader->point.get_gps_time()) gpstime_maximum = lasreader->point.get_gps_time();
        lasfinalizer.add(&lasreader->point);
        lasoccupancygrid->add(&lasreader->point);
        lasinventory->add(&lasreader->point);
        num_points++;

        progressbar.update(lasreader);
        progressbar.print();
      }

      progressbar.done();

      // The octree must be built after the first pass in case a filter command changes the bounding box
      lasinventory->update_header(&lasreader->header);
      EPToctree octree(lasreader->header);
      octree.set_gridsize(root_grid_size);

      if (max_depth < 0)
      {
        max_depth = EPToctree::compute_max_depth(*lasheader, max_points_per_octant);
        max_depth = (max_depth > limit_depth) ? limit_depth : max_depth;
      }

      // Estimate the binomial probabilities for point swapping. See algorithm implementation details
      F64 area = (F64)occupancy_resolution * (F64)occupancy_resolution * (F64)lasoccupancygrid->get_num_occupied();
      F64 density = (F64)num_points / area;
      F64 voxel_sizes = octree.get_size() / (F64)octree.get_gridsize();
      F64 swap_probabilities[limit_depth + 1];
      for (i = 0; i <= limit_depth; i++)
      {
        I32 expected_num_point = (I32)(voxel_sizes * voxel_sizes * density);
        swap_probabilities[i] = (expected_num_point >= 5) ? 1 - std::pow(1 - proba_swap_event, 1 / (F32)expected_num_point) : 0;
        voxel_sizes /= 2;
      }

      delete lasoccupancygrid;
      delete lasinventory;

      U64 t1 = taketime();
      if (get_message_log_level() <= LAS_VERBOSE) {
        LASMessage(LAS_VERBOSE, "Area covered: %.0lf", area);
        LASMessage(LAS_VERBOSE, "Number of points: %llu", num_points);
        LASMessage(LAS_VERBOSE, "Density of points: %.1lf", density);
        LASMessage(LAS_VERBOSE, "Maximum depth of the octree: %d", max_depth);
        if (swap)
        {
          LASMessage(LAS_VERBOSE, "Swap probabilities per level: "); for (i = 0; i <= max_depth; i++) fprintf(stderr, "%.4lf ", swap_probabilities[i]); fprintf(stderr, "\n");
        }
        LASMessage(LAS_VERBOSE, "Pass 1 took %u sec.", (U32)(t1 - t0));
      }

      // =============================================================================================
      // PREPARATION TO FILE CONVERSION AND WRITER (see las2las)
      // =============================================================================================

      lasreadopener.reopen(lasreader);

      // Target PDRF if conversion required
      U8 target_point_data_format = 6;
      if (lasreader->point.have_rgb) target_point_data_format = 7;
      if (lasreader->point.have_nir) target_point_data_format = 8;

      // Upgrade to LAS 1.4
      if (lasreader->header.version_minor < 3)
      {
        lasreader->header.header_size += (8 + 140);
        lasreader->header.offset_to_point_data += (8 + 140);
        lasreader->header.start_of_waveform_data_packet_record = 0;
      }
      else if (lasreader->header.version_minor == 3)
      {
        lasreader->header.header_size += 140;
        lasreader->header.offset_to_point_data += 140;
      }

      if (lasreader->header.version_minor < 4)
      {
        lasreader->header.version_minor = 4;
        lasreader->header.extended_number_of_point_records = lasreader->header.number_of_point_records;
        lasreader->header.number_of_point_records = 0;
        for (i = 0; i < 5; i++)
        {
          lasreader->header.extended_number_of_points_by_return[i] = lasreader->header.number_of_points_by_return[i];
          lasreader->header.number_of_points_by_return[i] = 0;
        }
      }

      // Upgrade to point format > 5
      if (lasreader->header.point_data_format < 6 || lasreader->header.point_data_format > 8)
      {
        // were there extra bytes before
        I32 num_extra_bytes = 0;
        switch (lasreader->header.point_data_format)
        {
        case 0: num_extra_bytes = lasreader->header.point_data_record_length - 20; break;
        case 1: num_extra_bytes = lasreader->header.point_data_record_length - 28; break;
        case 2: num_extra_bytes = lasreader->header.point_data_record_length - 26; break;
        case 3: num_extra_bytes = lasreader->header.point_data_record_length - 34; break;
        case 4: num_extra_bytes = lasreader->header.point_data_record_length - 57; break;
        case 5: num_extra_bytes = lasreader->header.point_data_record_length - 63; break;
        case 6: num_extra_bytes = lasreader->header.point_data_record_length - 30; break;
        case 7: num_extra_bytes = lasreader->header.point_data_record_length - 36; break;
        case 8: num_extra_bytes = lasreader->header.point_data_record_length - 38; break;
        case 9: num_extra_bytes = lasreader->header.point_data_record_length - 59; break;
        case 10: num_extra_bytes = lasreader->header.point_data_record_length - 67; break;
        }
        if (num_extra_bytes < 0)
        {
          laserror("point record length has %d fewer bytes than needed", num_extra_bytes);
        }

        lasreader->header.clean_laszip();
        lasreader->header.point_data_format = (U8)target_point_data_format;
        switch (lasreader->header.point_data_format)
        {
        case 6: lasreader->header.point_data_record_length = 30 + num_extra_bytes; break;
        case 7: lasreader->header.point_data_record_length = 36 + num_extra_bytes; break;
        case 8: lasreader->header.point_data_record_length = 38 + num_extra_bytes; break;
        }
      }

      // convert CRS from GeoTIF to OGC WKT
      if (lasreader->header.vlr_geo_keys)
      {
        char* ogc_wkt = 0;
        I32 len = 0;
        geoprojectionconverter.set_projection_from_geo_keys(lasheader->vlr_geo_keys[0].number_of_keys, (GeoProjectionGeoKeys*)lasheader->vlr_geo_key_entries, lasheader->vlr_geo_ascii_params, lasheader->vlr_geo_double_params);
        if (!geoprojectionconverter.get_ogc_wkt_from_projection(len, &ogc_wkt))
        {
          LASMessage(LAS_WARNING, "cannot convert CRS from GeoTIFF to OGC WKT.");
        }

        if (ogc_wkt)
        {
          lasheader->set_global_encoding_bit(LAS_TOOLS_GLOBAL_ENCODING_BIT_OGC_WKT_CRS);
          lasheader->remove_vlr("LASF_Projection", 34735);
          lasheader->del_geo_ascii_params();
          lasheader->del_geo_double_params();
          lasheader->set_geo_ogc_wkt(len, ogc_wkt);
          LASMessage(LAS_VERBOSE, "CRS converted from GeoTIF to OGC WKT string: %s", ogc_wkt);
          free(ogc_wkt);
        }
      }

      // For format conversion
      LASpoint* laspoint = new LASpoint;
      laspoint->init(&lasreader->header, lasreader->header.point_data_format, lasreader->header.point_data_record_length);

      // Creation of the COPC info VLR
      LASvlr_copc_info* info = new LASvlr_copc_info[1];
      info->center_x = octree.get_center_x();
      info->center_y = octree.get_center_y();
      info->center_z = octree.get_center_z();
      info->gpstime_maximum = gpstime_maximum;
      info->gpstime_minimum = gpstime_minimum;
      info->halfsize = octree.get_halfsize();
      info->spacing = (octree.get_halfsize() * 2) / octree.get_gridsize();
      info->root_hier_offset = 0; // delayed write when closing the writer
      info->root_hier_size = 0;   // delayed write when closing the writer
      memset(info->reserved, 0, 11 * sizeof(U64));

      // COPC info *MUST* be the first VLR. We must realloc manually if any VLRs exist
      if (lasreader->header.number_of_variable_length_records == 0)
      {
        lasreader->header.add_vlr("copc", 1, sizeof(LASvlr_copc_info), (U8*)info, FALSE, "copc info");
      }
      else
      {
        lasreader->header.number_of_variable_length_records++;
        lasreader->header.offset_to_point_data += 54;
        lasreader->header.vlrs = (LASvlr*)realloc_las(lasreader->header.vlrs, lasreader->header.number_of_variable_length_records * sizeof(LASvlr));
        for (U32 i = lasreader->header.number_of_variable_length_records - 1; i > 0; i--) lasreader->header.vlrs[i] = lasreader->header.vlrs[i - 1];
        memset((void*)&(lasreader->header.vlrs[0]), 0, sizeof(LASvlr));
        lasreader->header.vlrs[0].reserved = 0;
        strncpy_las(lasreader->header.vlrs[0].user_id, sizeof(lasreader->header.vlrs[0].user_id), "copc");
        lasreader->header.vlrs[0].record_id = 1;
        lasreader->header.vlrs[0].record_length_after_header = sizeof(LASvlr_copc_info);
        lasreader->header.offset_to_point_data += lasreader->header.vlrs[0].record_length_after_header;
        snprintf(lasreader->header.vlrs[0].description, sizeof(lasreader->header.vlrs[0].description), "%.31s", "copc info");
        lasreader->header.vlrs[0].data = (U8*)info;
      }

      strncpy_las(lasreader->header.system_identifier, LAS_HEADER_CHAR_LEN, LAS_TOOLS_COPYRIGHT);

      // Placeholder to write a proper header. The actual content is resolved when closing the writer.
      lasreader->header.add_evlr("copc", 1000, 1, new U8[1], FALSE, "EPT hierarchy");

      // Create the COPC file
      LASwriter* laswriter = laswriteopener.open(&lasreader->header);

      if (laswriter == 0)
      {
        laserror("could not open laswriter");
      }

      // =============================================================================================
      // PASS 2: This pass reads the points in a buffer of size n = num_points_buffer and shuffles the buffer.
      // Then it builds the octree and writes LAZ chunks as soon as a region of the finalizer is finalized
      // to free up memory.
      // =============================================================================================

      if (progress) LASMessage(LAS_VERBOSE, "\nPass 2/2: building and writing the COPC file");
      U64 t4 = taketime();

      // Counters
      U8  id_unordered_key = 0;
      U16 id_buffer = 0;
      I64 num_points_read = 0;

      // Buffer of points
      U32 elem_size = laspoint->total_point_size;
      size_t buffer_size = 0;
      U8* buffer = (U8*)malloc_las((size_t)num_points_buffer * (size_t)elem_size);
      U8* temp = (U8*)malloc_las(elem_size);

      // EPT hierarchy
      std::vector<LASvlr_copc_entry> entries;

      // For -unordered optimization
      EPTkey current_unordered_key = unordered_keys[0];
      bool skip = false;

      // The octree is an std::unordered_map
      Registry registry;
      Registry::iterator it;

      // Setup progress bar (*3 because updated at 3 strategic locations)
      progressbar.set_total((U64)num_points * 3);
      progressbar.set_display(progress);

      // tmpdir
      if (ondisk && tmpdir == 0) tmpdir = LASCopyString(laswriteopener.get_file_name_base());

      while (lasreader->read_point())
      {
        num_points_read++;
        bool end_of_stream = num_points_read == num_points;

        // Optimization for non-spatially coherent files (typically TLS). We perform 8 reads, skipping
        // points that are not in the current region of interest.
        if (unordered)
        {
          skip = octree.get_key(&lasreader->point, 1) != current_unordered_key;
          if (end_of_stream && id_unordered_key < (unordered_keys.size() - 1))
          {
            num_points_read = 0;
            lasreader->seek(0);
            current_unordered_key = unordered_keys[++id_unordered_key];
          }
        }

        if (!skip)
        {
          *laspoint = lasreader->point; // Conversion to target format
          laspoint->copy_to(buffer + buffer_size * (size_t)elem_size);
          buffer_size++;
          progressbar++;
          progressbar.print();
        }

        // The buffer is full. Process the points.
        if (buffer_size == num_points_buffer || end_of_stream)
        {
          // First, we shuffle the points
          if (shuffle)
          {
            for (size_t j = 0; j < buffer_size; j++)
            {
              size_t j2 = rand() % buffer_size;
              U8* block1 = buffer + j * (size_t)elem_size;
              U8* block2 = buffer + j2 * (size_t)elem_size;
              memcpy(temp, block1, elem_size);
              memcpy(block1, block2, elem_size);
              memcpy(block2, temp, elem_size);
            }
          }

          // We put the incoming points (coming in a random order) in the octree
          for (size_t j = 0; j < buffer_size; j++)
          {
            laspoint->copy_from(buffer + j * (size_t)elem_size);
            lasfinalizer.remove(laspoint);

            // Search a place to insert the point
            I32 lvl = 0;
            I32 cell = 0;
            EPTkey key;
            bool accepted = false;
            while (!accepted)
            {
              key = octree.get_key(laspoint, lvl);

              if (lvl == max_depth)
                cell = -1; // Do not build an occupancy grid for last level. Point must be inserted anyway.
              else
                cell = octree.get_cell(laspoint, key);

              it = registry.find(key);
              if (it == registry.end())
              {
                if (ondisk)
                {
                  it = registry.insert({ key, std::make_unique<OctantOnDisk>(key, tmpdir, elem_size) }).first;

                  // If too many files are opened we desactivate the octants. They will be auto-reactivated when needed.
                  // Innactive octants are automatically closed until they become active again. More than 500
                  // files opened can arise for very large point-clouds but most are likely to be inactive.
                  if (OctantOnDisk::num_connexions > max_files_opened)
                  {
                    LASMessage(LAS_VERBOSE, "File connexions limit reached (%d). Closing all files temporarily.", OctantOnDisk::num_connexions);
                    for (auto& e : registry) e.second->desactivate();
                  }
                }
                else
                {
                  it = registry.insert({ key, std::make_unique<OctantInMemory>(elem_size) }).first;
                }

                LASMessage(LAS_VERY_VERBOSE, "[%.0lf%%] Creation of octant %d-%d-%d-%d", progressbar.get_progress(), key.d, key.x, key.y, key.z);
              }

              auto it2 = it->second->occupancy.find(cell);
              accepted = (it2 == it->second->occupancy.end()) || (lvl == max_depth);

              if (swap && !accepted)
              {
                // bufid != id_buffer: save the heavy cost (on disk) of swapping.
                // No need to swap two points from the same buffer: they are already shuffled.
                if (it2->second.bufid != id_buffer && (((F32)rand() / (F32)RAND_MAX)) < swap_probabilities[lvl])
                {
                  it->second->swap(laspoint, it2->second.posid);
                  it2->second.bufid = id_buffer;
                }
              }

              lvl++;
            }

            // Insert the point
            it->second->insert(laspoint, cell, id_buffer);

            // Check if we finalized a cell of the finalizer.
            // We can potentially write some chunks in the .copc.laz and free up memory
            if (lasfinalizer.finalized)
            {
              // Loop through all octants to find the ones that are finalized (could be optimized).
              for (it = registry.begin(); it != registry.end();)
              {
                // Bounding box of the octant
                F64 res = octree.get_size() / (static_cast<uint64_t>(1) << it->first.d);
                F64 minx = res * it->first.x + octree.get_xmin();
                F64 miny = res * it->first.y + octree.get_ymin();
                F64 minz = res * it->first.z + octree.get_zmin();
                F64 maxx = minx + res;
                F64 maxy = miny + res;
                F64 maxz = minz + res;

                // If the octant is not finalized we can't do anything yet
                if (!lasfinalizer.is_finalized(minx, miny, minz, maxx, maxy, maxz))
                {
                  it++;
                  continue;
                }

                // Check if the chunk is not too small. Otherwise, redistribute the points in the parent octant.
                // There is no guarantee that parents still exist. They may have already been written and freed.
                // (Requiring that chunks have more than min_points_per_octant is not a strong requirement,
                // but producing a LAZ chunks with only 2 or 3 points is suboptimal).
                if (it->second->npoints() <= min_points_per_octant)
                {
                  bool moved = false;
                  key = it->first;
                  while (key != EPTkey::root() && moved == false)
                  {
                    key = key.get_parent();
                    auto it2 = registry.find(key);
                    if (it2 != registry.end())
                    {
                      LASMessage(LAS_VERY_VERBOSE, "[%.0lf%%] Moving %d points from %d-%d-%d-%d to %d-%d-%d-%d", progressbar.get_progress(), it->second->npoints(), it->first.d, it->first.x, it->first.y, it->first.z, it2->first.d, it2->first.x, it2->first.y, it2->first.z);

                      it->second->load();
                      for (I32 k = 0; k < it->second->npoints(); k++)
                        it2->second->insert(it->second->point_buffer + (size_t)k * (size_t)elem_size, -1, id_buffer);

                      it->second->clean();

                      // The octant must be inserted in the list because it may have childs
                      if (it->first.d < max_depth)
                      {
                        LASvlr_copc_entry entry;
                        entry.key.depth = it->first.d;
                        entry.key.x = it->first.x;
                        entry.key.y = it->first.y;
                        entry.key.z = it->first.z;
                        entry.point_count = 0;
                        entry.offset = 0;
                        entry.byte_size = 0;
                        entries.push_back(entry);
                      }

                      it = registry.erase(it);
                      moved = true;
                    }
                  }

                  // Points were moved in another octant and the octant was deleted: we do not write this octant
                  if (moved) continue;
                }

                // The octant is finalized: we can write the chunk and free up the memory
                LASvlr_copc_entry entry;
                entry.key.depth = it->first.d;
                entry.key.x = it->first.x;
                entry.key.y = it->first.y;
                entry.key.z = it->first.z;
                entry.point_count = it->second->npoints();
                entry.offset = laswriter->tell();

                // The points *MUST* be sorted (to optimize compression)
                if (sort) it->second->sort();

                // Write the chunk
                for (I32 k = 0; k < it->second->npoints(); k++)
                {
                  laspoint->copy_from(it->second->point_buffer + (size_t)k * (size_t)elem_size);
                  laswriter->write_point(laspoint);
                  laswriter->update_inventory(laspoint);

                  progressbar++;
                  progressbar.print();
                }
                laswriter->chunk();

                LASMessage(LAS_VERY_VERBOSE, "[%.0lf%%] Octant %d-%d-%d-%d written in COPC file", progressbar.get_progress(), it->first.d, it->first.x, it->first.y, it->first.z);

                // Record the VLR entry
                I64 current_pos = laswriter->tell();
                if (current_pos < 0) laserror("Error determining file position when writing chunks to file: %s", strerror(errno));
                if (entry.offset > current_pos) laserror("Error: offset(% llu) greater than file position(% lld) when writing chunks", entry.offset, current_pos);
                entry.byte_size = (U32)(current_pos - entry.offset);
                entries.push_back(entry);

                // We will never see this octant again. Goodbye.
                it->second->clean();
                it = registry.erase(it);
              }
            }

            progressbar++;
            progressbar.print();
          }

          id_buffer++;
          buffer_size = 0;

          if (get_message_log_level() <= LAS_VERBOSE)
          {
            F32 million = (F32)((U64)num_points_buffer * id_buffer / 1000000.0);
            fprintf(stderr, "[%.0lf%%] Processed %.1f million points | LAZ chunks written: %u", progressbar.get_progress(), million, (U32)entries.size());
            if (ondisk) fprintf(stderr, " | Files opened: %d/%d", OctantOnDisk::num_connexions, (I32)registry.size());
            fprintf(stderr, "\n");
          }

          if (ondisk)
          {
            // If too many files are opened we desactivate the octants. They will be auto-reactivated when needed.
            // Innactive octants are automatically closed until they become active again. More than 500
            // files opened can arise for very large point-clouds but most are likely to be inactive.
            if (OctantOnDisk::num_connexions > max_files_opened)
            {
              LASMessage(LAS_VERBOSE, "File connexions limit reached (%d). Closing all files temporarily.", OctantOnDisk::num_connexions);
              for (auto& e : registry) e.second->desactivate();
            }
          }
        }
      }

      progressbar.done();

      // Construct the EPT hierarchy eVLR
      LASvlr_copc_entry* hierarchy = new LASvlr_copc_entry[entries.size()];
      std::copy(entries.begin(), entries.end(), hierarchy);
      lasreader->header.remove_evlr("copc", 1000);
      lasreader->header.add_evlr("copc", 1000, entries.size() * sizeof(LASvlr_copc_entry), (U8*)hierarchy, FALSE, "EPT hierarchy");
      laswriter->update_header(&lasreader->header, TRUE, TRUE); // Propagate the updated EPT hierarchy and restores the pointer
      laswriter->close();                                       // Write the hierarchy eVLR and updates the copc info.
      lasreader->close();

      if (laswriter->npoints != num_points)
        laserror("Different number of points in input and output. Something went wrong. Please report this error.");

      delete lasreader;
      delete laswriter;
      delete laspoint;
      free(buffer);
      free(temp);
      free(tmpdir);

      U64 t5 = taketime();
      if (get_message_log_level() <= LAS_VERBOSE)
      {
        U32 num_chunks = (U32)entries.size();
        U32 num_chunks_few_points = 0;
        I32 highest_num_points = 0;
        U32 highest_byte_size = 0;
        I32 lowest_num_points = I32_MAX;
        for (const auto& chunk : entries)
        {
          if (chunk.point_count > highest_num_points) highest_num_points = chunk.point_count;
          if (chunk.byte_size > highest_byte_size) highest_byte_size = chunk.byte_size;
          if (chunk.point_count < lowest_num_points) lowest_num_points = chunk.point_count;
          if (chunk.point_count <= (I32)min_points_per_octant) num_chunks_few_points++;
        }
        LASMessage(LAS_VERBOSE, "Number of chunks: %u", num_chunks);
        LASMessage(LAS_VERBOSE, "Highest number of points in a chunk: %d", highest_num_points);
        LASMessage(LAS_VERBOSE, "Lowest number of points in a chunk: %d", lowest_num_points);
        LASMessage(LAS_VERBOSE, "Maximum byte size per chunk: %u", highest_byte_size);
        LASMessage(LAS_VERBOSE, "Number of chunks with less than %d points: %u", min_points_per_octant, num_chunks_few_points);
        LASMessage(LAS_VERBOSE, "Pass 2 took %u sec.\n", (U32)(t5 - t4));
        LASMessage(LAS_VERBOSE, "Total time: %u sec.", (U32)(t5 - t0));
      }
      laswriteopener.set_file_name(0);
    }
    catch (std::exception& e)
    {
      laserror("%s", e.what());
    }
    catch (...)
    {
      LASMessage(LAS_ERROR, "processing file '%s'. maybe file is corrupt?", lasreadopener.get_file_name());
      laswriteopener.set_file_name(0);
    }
  }
  byebye();
  return 0;
}<|MERGE_RESOLUTION|>--- conflicted
+++ resolved
@@ -443,15 +443,9 @@
   {
     reactivate("r+b");
 
-<<<<<<< HEAD
     U8* buffer1 = (U8*)malloc_las(point_size);
     U8* buffer2 = (U8*)malloc_las(point_size);
     if (buffer1 != nullptr && buffer2 != nullptr) 
-=======
-    U8* buffer1 = (U8*)malloc(point_size);
-    U8* buffer2 = (U8*)malloc(point_size);
-    if (buffer1 != nullptr && buffer2 != nullptr)
->>>>>>> 83d68e5a
     {
       fseek_las(fp, (I64)pos * (I64)point_size, SEEK_SET);
       if (fread(buffer1, point_size, 1, fp) != 1) {
